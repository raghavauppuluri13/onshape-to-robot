import setuptools

with open("README-pypi.md", "r", encoding="utf-8") as stream:
    long_description = stream.read()

setuptools.setup(
    name="onshape-to-robot",
<<<<<<< HEAD
    version="0.3.19",
=======
    version="0.3.23",
>>>>>>> 43e5d138
    author="Rhoban team",
    author_email="team@rhoban.com",
    description="Converting OnShape assembly to robot definition (SDF or URDF) through OnShape API ",
    long_description=long_description,
    long_description_content_type="text/markdown",
    url="https://github.com/rhoban/onshape-to-robot/",
    packages=setuptools.find_packages(),
    entry_points={
        "console_scripts": [
            "onshape-to-robot=onshape_to_robot:onshape_to_robot.main",
            "onshape-to-robot-bullet=onshape_to_robot:bullet.main",
            "onshape-to-robot-clear-cache=onshape_to_robot:clear_cache.main",
            "onshape-to-robot-edit-shape=onshape_to_robot:edit_shape.main",
            "onshape-to-robot-pure-sketch=onshape_to_robot:pure_sketch.main",
        ]
    },
    classifiers=[
        "Programming Language :: Python :: 3",
        "License :: OSI Approved :: MIT License",
        "Operating System :: OS Independent",
    ],
    keywords="robot robotics cad design onshape bullet pybullet sdf urdf gazebo ros model kinematics",
    install_requires=[
        "numpy", "pybullet", "requests", "commentjson", "colorama>=0.4.6", "numpy-stl", "transforms3d"
    ],
    include_package_data=True,
    package_data={'': ['bullet/*', 'README.md']},
    python_requires='>=3.6',
)<|MERGE_RESOLUTION|>--- conflicted
+++ resolved
@@ -5,11 +5,7 @@
 
 setuptools.setup(
     name="onshape-to-robot",
-<<<<<<< HEAD
-    version="0.3.19",
-=======
     version="0.3.23",
->>>>>>> 43e5d138
     author="Rhoban team",
     author_email="team@rhoban.com",
     description="Converting OnShape assembly to robot definition (SDF or URDF) through OnShape API ",
